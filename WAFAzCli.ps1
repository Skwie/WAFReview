--- conflicted
+++ resolved
@@ -2351,11 +2351,8 @@
 
             # Use role-based access control to limit control-plane access to specific identities and groups and within the scope of well-defined assignments
             #$roleAssignments = az cosmosdb sql role assignment list --account-name $cosmosAcct.name --resource-group $cosmosAcct.resourceGroup 2> $null
-<<<<<<< HEAD
+
             $uri = "https://management.azure.com$($cosmosAcct.id)/providers/Microsoft.Authorization/roleAssignments?api-version=2022-04-01"
-=======
-            $uri = "https://management.azure.com$($cosmosAcct.id)/providers/Microsoft.Authorization/roleAssignments?api-version=2024-08-15"
->>>>>>> 0635034a
             $roleAssignments = ((Invoke-WebRequest -Uri $uri -Headers $headers -Method Get).Content | ConvertFrom-Json -Depth 10).value
             if ($?) {
                 if ($roleAssignments) {
@@ -2445,20 +2442,11 @@
                 $uri = "https://management.azure.com$($cosmosAcct.id)/sqlDatabases?api-version=2024-08-15"
                 $sqlDB = ((Invoke-WebRequest -Uri $uri -Headers $headers -Method Get).Content | ConvertFrom-Json -Depth 10).value
                 #$sqlContainer = az cosmosdb sql container list --account-name $cosmosAcct.name --resource-group $cosmosAcct.resourceGroup --db-name $sqlDB[0].name | ConvertFrom-Json -Depth 10
-<<<<<<< HEAD
+
                 $uri = "https://management.azure.com$($sqlDB[0].id)/containers?api-version=2024-08-15"
                 $sqlContainer = ((Invoke-WebRequest -Uri $uri -Headers $headers -Method Get).Content | ConvertFrom-Json -Depth 10).value
                 if ($sqlContainer.length -ge 1) {
                     if ($sqlContainer.properties.defaultTtl -ge 1) {
-=======
-                $uri = "https://management.azure.com$($sqlDB[0].id)/sqlContainers?api-version=2024-08-15"
-                $sqlContainer = ((Invoke-WebRequest -Uri $uri -Headers $headers -Method Get).Content | ConvertFrom-Json -Depth 10).value
-                if ($sqlContainer.length -ge 1) {
-                    #$ttl = az cosmosdb sql container show --account-name $cosmosAcct.name --resource-group $cosmosAcct.resourceGroup --db-name $sqlDB[0].name --name $sqlContainer[0].name | ConvertFrom-Json -Depth 10
-                    $uri = "https://management.azure.com$($sqlDB[0].id)/sqlContainers/$($sqlContainer[0].id)?api-version=2022-12-01"
-                    $ttl = ((Invoke-WebRequest -Uri $uri -Headers $headers -Method Get).Content | ConvertFrom-Json -Depth 10).properties
-                    if ($ttl.defaultTtl -ge 1) {
->>>>>>> 0635034a
                         $tempCosmosDBResults += "Good: Time-to-live (TTL) is implemented for CosmosDB account $($cosmosAcct.name)"
                         $cosmosDBControlArray[6].Result = 100
                     }
@@ -2489,11 +2477,8 @@
 
             # Create alerts for throughput throttling (Currently binary yes/no check, needs to be updated to check for specific alerts)
             #$throttleAlerts = az monitor metrics alert list --resource $cosmosAcct.id --resource-group $cosmosAcct.resourceGroup
-<<<<<<< HEAD
+
             $uri = "https://management.azure.com/subscriptions/$($cosmosAcct.id.split("/")[2])/resourceGroups/$($cosmosAcct.id.split("/")[4])/providers/Microsoft.Insights/metricAlerts?api-version=2018-03-01"
-=======
-            $uri = "https://management.azure.com/subscriptions/$($cosmosAcct.id.split("/")[2])/resourceGroups/$($cosmosAcct.id.split("/")[4])/providers/Microsoft.Insights/metricAlerts?api-version=2024-08-15"
->>>>>>> 0635034a
             $throttleAlerts = ((Invoke-WebRequest -Uri $uri -Headers $headers -Method Get).Content | ConvertFrom-Json -Depth 10).value
             if ($throttleAlerts) {
                 $tempCosmosDBResults += "Good: Alerts are created for throughput throttling for CosmosDB account $($cosmosAcct.name)"
